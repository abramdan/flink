package eu.stratosphere.sopremo.expressions;

import java.util.Arrays;

import junit.framework.Assert;

<<<<<<< HEAD
import org.codehaus.jackson.JsonNode;
import org.codehaus.jackson.node.BooleanNode;
import org.codehaus.jackson.node.IntNode;
=======
>>>>>>> 082f89a3
import org.junit.Test;

import eu.stratosphere.sopremo.jsondatamodel.BooleanNode;
import eu.stratosphere.sopremo.jsondatamodel.IntNode;
import eu.stratosphere.sopremo.jsondatamodel.JsonNode;

public class OrExpressionTest extends BooleanExpressionTest<OrExpression> {

	@Override
<<<<<<< HEAD
	protected OrExpression createDefaultInstance(int index) {
		EvaluationExpression[] params = new EvaluationExpression[index + 1];
		Arrays.fill(params, TRUE);
		return new OrExpression(params);
=======
	protected OrExpression createDefaultInstance(final int index) {

		switch (index) {
		case 0: {
			return new OrExpression(this.TRUE);
		}
		case 1: {
			return new OrExpression(this.TRUE, this.TRUE);
		}
		case 2: {
			return new OrExpression(this.TRUE, this.TRUE, this.TRUE);
		}
		}

		return super.createDefaultInstance(index);
>>>>>>> 082f89a3
	}

	@Test
	public void shouldBeTrueIfOneExprIsTrue() {
		final JsonNode result = new OrExpression(this.FALSE, this.TRUE, this.FALSE).evaluate(IntNode.valueOf(42),
			this.context);

		Assert.assertEquals(BooleanNode.TRUE, result);
	}

	@Test
	public void shouldBeFalseIfNoExprIsTrue() {
		final JsonNode result = new OrExpression(this.FALSE, this.FALSE, this.FALSE).evaluate(IntNode.valueOf(42),
			this.context);

		Assert.assertEquals(BooleanNode.FALSE, result);
	}

	@SuppressWarnings("unused")
	@Test(expected = IllegalArgumentException.class)
	public void shouldThrowExceptionIfExpressionsAreEmpty() {
		new OrExpression();
	}

}<|MERGE_RESOLUTION|>--- conflicted
+++ resolved
@@ -4,12 +4,6 @@
 
 import junit.framework.Assert;
 
-<<<<<<< HEAD
-import org.codehaus.jackson.JsonNode;
-import org.codehaus.jackson.node.BooleanNode;
-import org.codehaus.jackson.node.IntNode;
-=======
->>>>>>> 082f89a3
 import org.junit.Test;
 
 import eu.stratosphere.sopremo.jsondatamodel.BooleanNode;
@@ -19,33 +13,15 @@
 public class OrExpressionTest extends BooleanExpressionTest<OrExpression> {
 
 	@Override
-<<<<<<< HEAD
 	protected OrExpression createDefaultInstance(int index) {
 		EvaluationExpression[] params = new EvaluationExpression[index + 1];
 		Arrays.fill(params, TRUE);
 		return new OrExpression(params);
-=======
-	protected OrExpression createDefaultInstance(final int index) {
-
-		switch (index) {
-		case 0: {
-			return new OrExpression(this.TRUE);
-		}
-		case 1: {
-			return new OrExpression(this.TRUE, this.TRUE);
-		}
-		case 2: {
-			return new OrExpression(this.TRUE, this.TRUE, this.TRUE);
-		}
-		}
-
-		return super.createDefaultInstance(index);
->>>>>>> 082f89a3
 	}
 
 	@Test
 	public void shouldBeTrueIfOneExprIsTrue() {
-		final JsonNode result = new OrExpression(this.FALSE, this.TRUE, this.FALSE).evaluate(IntNode.valueOf(42),
+		final JsonNode result = new OrExpression(BooleanExpressionTest.FALSE, BooleanExpressionTest.TRUE, BooleanExpressionTest.FALSE).evaluate(IntNode.valueOf(42),
 			this.context);
 
 		Assert.assertEquals(BooleanNode.TRUE, result);
@@ -53,7 +29,7 @@
 
 	@Test
 	public void shouldBeFalseIfNoExprIsTrue() {
-		final JsonNode result = new OrExpression(this.FALSE, this.FALSE, this.FALSE).evaluate(IntNode.valueOf(42),
+		final JsonNode result = new OrExpression(BooleanExpressionTest.FALSE, BooleanExpressionTest.FALSE, BooleanExpressionTest.FALSE).evaluate(IntNode.valueOf(42),
 			this.context);
 
 		Assert.assertEquals(BooleanNode.FALSE, result);
